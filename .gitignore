# Dependencies
node_modules/
.pnpm-store/

# Build outputs
dist/
build/
target/
<<<<<<< HEAD
 .envpackages/core/dist/
packages/core/.rollup.cache/
=======

# Environment variables
.env
.env.local
.env.development.local
.env.test.local
.env.production.local

# Logs
*.log
npm-debug.log*
yarn-debug.log*
yarn-error.log*
pnpm-debug.log*
lerna-debug.log*

# Runtime data
pids
*.pid
*.seed
*.pid.lock

# Coverage directory used by tools like istanbul
coverage/
*.lcov

# nyc test coverage
.nyc_output

# Dependency directories
jspm_packages/

# TypeScript cache
*.tsbuildinfo

# Optional npm cache directory
.npm

# Optional eslint cache
.eslintcache

# Optional stylelint cache
.stylelintcache

# Microbundle cache
.rpt2_cache/
.rts2_cache_cjs/
.rts2_cache_es/
.rts2_cache_umd/

# Optional REPL history
.node_repl_history

# Output of 'npm pack'
*.tgz

# Yarn Integrity file
.yarn-integrity

# parcel-bundler cache (https://parceljs.org/)
.cache
.parcel-cache

# Next.js build output
.next

# Nuxt.js build / generate output
.nuxt

# Gatsby files
.cache/
public

# Storybook build outputs
.out
.storybook-out

# Temporary folders
tmp/
temp/

# Editor directories and files
.vscode/
.idea/
*.swp
*.swo
*~

# OS generated files
.DS_Store
.DS_Store?
._*
.Spotlight-V100
.Trashes
ehthumbs.db
Thumbs.db

# Rust
Cargo.lock
**/target/

# IDE
.qodo/
>>>>>>> 44ba487b
<|MERGE_RESOLUTION|>--- conflicted
+++ resolved
@@ -6,10 +6,6 @@
 dist/
 build/
 target/
-<<<<<<< HEAD
- .envpackages/core/dist/
-packages/core/.rollup.cache/
-=======
 
 # Environment variables
 .env
@@ -113,4 +109,7 @@
 
 # IDE
 .qodo/
->>>>>>> 44ba487b
+
+# Package-specific build artifacts
+packages/core/dist/
+packages/core/.rollup.cache/