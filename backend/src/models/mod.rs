--- conflicted
+++ resolved
@@ -1,9 +1,9 @@
 pub mod user;
-<<<<<<< HEAD
+
 pub mod quest;
 pub mod nft;
 pub mod progress;
-=======
+
 // Quest and NFT models will be added when needed
 
 pub struct Quest {
@@ -17,4 +17,3 @@
     pub created_at: OffsetDateTime,
     pub updated_at: OffsetDateTime,
 }
->>>>>>> e21835e1
