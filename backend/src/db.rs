use anyhow::Result;
use sqlx::{postgres::PgPoolOptions, Pool, Postgres, types::Json};
use time::OffsetDateTime;

pub type DbPool = Pool<Postgres>;

pub async fn create_pool(database_url: &str) -> Result<DbPool> {
    let pool = PgPoolOptions::new()
        .max_connections(5)
        .connect(database_url)
        .await?;

    // Run migrations
    sqlx::migrate!("./migrations").run(&pool).await?;

    Ok(pool)
}

pub mod users {
    use super::*;
    use crate::models::user::User;
    use anyhow::Result;
    use sqlx::types::Uuid;

    pub async fn create_user(
        pool: &DbPool,
        username: &str,
        password_hash: &str,
        wallet_address: &str,
        role: &str, // Added role parameter
    ) -> Result<User> {
        let user = sqlx::query_as!(
            User,
            r#"
            INSERT INTO users (id, username, password_hash, wallet_address, role)
            VALUES ($1, $2, $3, $4, $5)
            RETURNING id, username, wallet_address, created_at, role
            "#,
            Uuid::new_v4(),
            username,
            password_hash,
            wallet_address,
            role
        )
        .fetch_one(pool)
        .await?;

        Ok(user)
    }

    pub async fn get_user_by_username(pool: &DbPool, username: &str) -> Result<Option<User>> {
        let user = sqlx::query_as!(
            User,
            r#"
            SELECT id, username, wallet_address, created_at, role
            FROM users
            WHERE username = $1
            "#,
            username
        )
        .fetch_optional(pool)
        .await?;

        Ok(user)
    }

<<<<<<< HEAD
    pub async fn get_user_by_id(pool: &DbPool, user_id: Uuid) -> Result<Option<User>> {
        let user = sqlx::query_as!(
            User,
            r#"
            SELECT id, username, wallet_address, created_at
            FROM users
            WHERE id = $1
            "#,
            user_id
        )
        .fetch_optional(pool)
        .await?;

        Ok(user)
    }

    pub async fn get_password_hash(pool: &DbPool, username: &str) -> Result<Option<String>> {
        let result = sqlx::query!(
            r#"
            SELECT password_hash
            FROM users
            WHERE username = $1
            "#,
            username
        )
        .fetch_optional(pool)
        .await?;

        Ok(result.map(|r| r.password_hash))
    }
=======
    pub async fn get_user_by_id(pool: &DbPool, id: Uuid) -> Result<Option<User>> {
        let user = sqlx::query_as!(
            User,
            r#"
            SELECT id, username, wallet_address, created_at, role
            FROM users
            WHERE id = $1
            "#,
            id
        )
        .fetch_optional(pool)
        .await?;
        Ok(user)
    }
>>>>>>> e21835e1
}

pub mod quests {
    use super::*;
<<<<<<< HEAD
    use crate::models::quest::{Quest, UserQuest, QuestStatus, QuestProgress, QuestRequirements, QuestRewards};
    use sqlx::types::Uuid;

    pub async fn get_all_quests(pool: &DbPool) -> Result<Vec<Quest>> {
        let quests = sqlx::query_as!(
            Quest,
            r#"
            SELECT id, title, description, requirements as "requirements: Json<QuestRequirements>",
                   rewards as "rewards: Json<QuestRewards>", created_at, updated_at
            FROM quests
            ORDER BY created_at ASC
            "#
        )
        .fetch_all(pool)
        .await?;

        Ok(quests)
    }

    pub async fn get_quest_by_id(pool: &DbPool, quest_id: Uuid) -> Result<Option<Quest>> {
        let quest = sqlx::query_as!(
            Quest,
            r#"
            SELECT id, title, description, requirements as "requirements: Json<QuestRequirements>",
                   rewards as "rewards: Json<QuestRewards>", created_at, updated_at
            FROM quests
            WHERE id = $1
            "#,
            quest_id
        )
        .fetch_optional(pool)
        .await?;

        Ok(quest)
    }

    pub async fn get_user_quest_progress(pool: &DbPool, user_id: Uuid, quest_id: Uuid) -> Result<Option<UserQuest>> {
        let user_quest = sqlx::query_as!(
            UserQuest,
            r#"
            SELECT id, user_id, quest_id, status as "status: QuestStatus",
                   progress as "progress: Json<QuestProgress>", completed_at, created_at, updated_at
            FROM user_quests
            WHERE user_id = $1 AND quest_id = $2
            "#,
            user_id,
            quest_id
        )
        .fetch_optional(pool)
        .await?;

        Ok(user_quest)
    }

    pub async fn get_all_user_quest_progress(pool: &DbPool, user_id: Uuid) -> Result<Vec<UserQuest>> {
        let user_quests = sqlx::query_as!(
            UserQuest,
            r#"
            SELECT id, user_id, quest_id, status as "status: QuestStatus",
                   progress as "progress: Json<QuestProgress>", completed_at, created_at, updated_at
            FROM user_quests
            WHERE user_id = $1
            ORDER BY created_at ASC
            "#,
            user_id
        )
        .fetch_all(pool)
        .await?;

        Ok(user_quests)
    }

    pub async fn start_quest(pool: &DbPool, user_id: Uuid, quest_id: Uuid) -> Result<UserQuest> {
        let user_quest = sqlx::query_as!(
            UserQuest,
            r#"
            INSERT INTO user_quests (id, user_id, quest_id, status, progress)
            VALUES ($1, $2, $3, $4, $5)
            RETURNING id, user_id, quest_id, status as "status: QuestStatus",
                      progress as "progress: Json<QuestProgress>", completed_at, created_at, updated_at
            "#,
            Uuid::new_v4(),
            user_id,
            quest_id,
            QuestStatus::InProgress as QuestStatus,
            Json(QuestProgress::default())
        )
        .fetch_one(pool)
        .await?;

        Ok(user_quest)
    }

    pub async fn update_quest_progress(
        pool: &DbPool,
        user_id: Uuid,
        quest_id: Uuid,
        progress: QuestProgress
    ) -> Result<UserQuest> {
        let user_quest = sqlx::query_as!(
            UserQuest,
            r#"
            UPDATE user_quests
            SET progress = $3, updated_at = NOW()
            WHERE user_id = $1 AND quest_id = $2
            RETURNING id, user_id, quest_id, status as "status: QuestStatus",
                      progress as "progress: Json<QuestProgress>", completed_at, created_at, updated_at
            "#,
            user_id,
            quest_id,
            Json(progress)
        )
        .fetch_one(pool)
        .await?;

        Ok(user_quest)
    }

    pub async fn complete_quest(pool: &DbPool, user_id: Uuid, quest_id: Uuid) -> Result<UserQuest> {
        let user_quest = sqlx::query_as!(
            UserQuest,
            r#"
            UPDATE user_quests
            SET status = $3, completed_at = NOW(), updated_at = NOW()
            WHERE user_id = $1 AND quest_id = $2
            RETURNING id, user_id, quest_id, status as "status: QuestStatus",
                      progress as "progress: Json<QuestProgress>", completed_at, created_at, updated_at
            "#,
            user_id,
            quest_id,
            QuestStatus::Completed as QuestStatus
        )
        .fetch_one(pool)
        .await?;

        Ok(user_quest)
    }
}

pub mod nfts {
    use super::*;
    use crate::models::nft::{NFTMetadata, NFTType, NFTMetadataContent};
    use sqlx::types::Uuid;

    pub async fn get_user_nfts(pool: &DbPool, user_id: Uuid) -> Result<Vec<NFTMetadata>> {
        let nfts = sqlx::query_as!(
            NFTMetadata,
            r#"
            SELECT id, token_id, token_type as "token_type: NFTType", owner_id,
                   metadata as "metadata: Json<NFTMetadataContent>", created_at, updated_at
            FROM nft_metadata
            WHERE owner_id = $1
            ORDER BY created_at ASC
            "#,
            user_id
        )
        .fetch_all(pool)
        .await?;

        Ok(nfts)
    }

    pub async fn get_user_character_nft(pool: &DbPool, user_id: Uuid) -> Result<Option<NFTMetadata>> {
        let nft = sqlx::query_as!(
            NFTMetadata,
            r#"
            SELECT id, token_id, token_type as "token_type: NFTType", owner_id,
                   metadata as "metadata: Json<NFTMetadataContent>", created_at, updated_at
            FROM nft_metadata
            WHERE owner_id = $1 AND token_type = 'character'
            LIMIT 1
            "#,
            user_id
        )
        .fetch_optional(pool)
        .await?;

        Ok(nft)
    }

    pub async fn get_user_badges(pool: &DbPool, user_id: Uuid) -> Result<Vec<NFTMetadata>> {
        let badges = sqlx::query_as!(
            NFTMetadata,
            r#"
            SELECT id, token_id, token_type as "token_type: NFTType", owner_id,
                   metadata as "metadata: Json<NFTMetadataContent>", created_at, updated_at
            FROM nft_metadata
            WHERE owner_id = $1 AND token_type = 'badge'
            ORDER BY created_at ASC
            "#,
            user_id
        )
        .fetch_all(pool)
        .await?;

        Ok(badges)
    }

    pub async fn create_nft(
        pool: &DbPool,
        token_id: i64,
        token_type: NFTType,
        owner_id: Uuid,
        metadata: NFTMetadataContent,
    ) -> Result<NFTMetadata> {
        let nft = sqlx::query_as!(
            NFTMetadata,
            r#"
            INSERT INTO nft_metadata (id, token_id, token_type, owner_id, metadata)
            VALUES ($1, $2, $3, $4, $5)
            RETURNING id, token_id, token_type as "token_type: NFTType", owner_id,
                      metadata as "metadata: Json<NFTMetadataContent>", created_at, updated_at
            "#,
            Uuid::new_v4(),
            token_id,
            token_type as NFTType,
            owner_id,
            Json(metadata)
        )
        .fetch_one(pool)
        .await?;

        Ok(nft)
    }
}

pub mod progress {
    use super::*;
    use crate::models::{
        quest::{QuestStatus},
        progress::{OverallStats},
    };
    use sqlx::types::Uuid;

    pub async fn get_user_overall_stats(pool: &DbPool, user_id: Uuid) -> Result<OverallStats> {
        let stats = sqlx::query!(
            r#"
            SELECT
                COALESCE(SUM(CASE WHEN uq.status = 'completed' THEN 1 ELSE 0 END), 0) as completed_quests,
                COALESCE(SUM(CASE WHEN uq.status = 'in_progress' THEN 1 ELSE 0 END), 0) as in_progress_quests,
                COALESCE(COUNT(nm.id) FILTER (WHERE nm.token_type = 'badge'), 0) as badge_count,
                COALESCE(MAX(uq.completed_at), NULL) as last_activity
            FROM users u
            LEFT JOIN user_quests uq ON u.id = uq.user_id
            LEFT JOIN nft_metadata nm ON u.id = nm.owner_id
            WHERE u.id = $1
            GROUP BY u.id
            "#,
            user_id
        )
        .fetch_one(pool)
        .await?;

        // Calculate derived stats
        let total_quests = stats.completed_quests + stats.in_progress_quests;
        let completion_rate = if total_quests > 0 {
            stats.completed_quests as f32 / total_quests as f32 * 100.0
        } else {
            0.0
        };

        // For now, use simple formulas - these could be more sophisticated
        let total_experience = stats.completed_quests as u32 * 100; // 100 XP per quest
        let level = (total_experience / 1000) + 1; // Level up every 1000 XP

        Ok(OverallStats {
            total_experience,
            level,
            quests_completed: stats.completed_quests as u32,
            quests_in_progress: stats.in_progress_quests as u32,
            badges_earned: stats.badge_count as u32,
            skills_unlocked: stats.completed_quests as u32, // Simplified: 1 skill per quest
            total_time_spent_hours: 0.0, // TODO: Calculate from quest progress
            completion_rate,
            streak_days: 0, // TODO: Calculate streak
            last_activity: stats.last_activity,
        })
    }

    pub async fn get_quest_completion_stats(pool: &DbPool, user_id: Uuid) -> Result<(u32, f32)> {
        let stats = sqlx::query!(
            r#"
            SELECT
                COUNT(q.id) as total_quests,
                COALESCE(SUM(CASE WHEN uq.status = 'completed' THEN 1 ELSE 0 END), 0) as completed_quests
            FROM quests q
            LEFT JOIN user_quests uq ON q.id = uq.quest_id AND uq.user_id = $1
            "#,
            user_id
        )
        .fetch_one(pool)
        .await?;

        let total = stats.total_quests as u32;
        let completed = stats.completed_quests as u32;
        let percentage = if total > 0 {
            completed as f32 / total as f32 * 100.0
        } else {
            0.0
        };

        Ok((total, percentage))
=======
    use crate::models::Quest;
    use anyhow::Result;
    use sqlx::types::Uuid;
    use time::OffsetDateTime;

    pub async fn create_quest(
        pool: &DbPool,
        title: &str,
        description: &str,
        code_template: &str,
        tests: &str,
        requirements: &serde_json::Value,
        rewards: &serde_json::Value,
    ) -> Result<Quest> {
        let quest = sqlx::query_as!(
            Quest,
            r#"
            INSERT INTO quests (id, title, description, code_template, tests, requirements, rewards)
            VALUES ($1, $2, $3, $4, $5, $6, $7)
            RETURNING id, title, description, code_template, tests, requirements as "requirements: _", rewards as "rewards: _", created_at, updated_at
            "#,
            Uuid::new_v4(),
            title,
            description,
            code_template,
            tests,
            requirements,
            rewards
        )
        .fetch_one(pool)
        .await?;
        Ok(quest)
    }

    pub async fn update_quest(
        pool: &DbPool,
        id: Uuid,
        title: &str,
        description: &str,
        code_template: &str,
        tests: &str,
        requirements: &serde_json::Value,
        rewards: &serde_json::Value,
    ) -> Result<Quest> {
        let quest = sqlx::query_as!(
            Quest,
            r#"
            UPDATE quests
            SET title = $2, description = $3, code_template = $4, tests = $5, requirements = $6, rewards = $7, updated_at = NOW()
            WHERE id = $1
            RETURNING id, title, description, code_template, tests, requirements as "requirements: _", rewards as "rewards: _", created_at, updated_at
            "#,
            id,
            title,
            description,
            code_template,
            tests,
            requirements,
            rewards
        )
        .fetch_one(pool)
        .await?;
        Ok(quest)
    }

    pub async fn delete_quest(pool: &DbPool, id: Uuid) -> Result<u64> {
        let result = sqlx::query!(
            "DELETE FROM quests WHERE id = $1",
            id
        )
        .execute(pool)
        .await?;
        Ok(result.rows_affected())
    }

    pub async fn get_quest_by_id(pool: &DbPool, id: Uuid) -> Result<Option<Quest>> {
        let quest = sqlx::query_as!(
            Quest,
            r#"
            SELECT id, title, description, code_template, tests, requirements as "requirements: _", rewards as "rewards: _", created_at, updated_at
            FROM quests WHERE id = $1
            "#,
            id
        )
        .fetch_optional(pool)
        .await?;
        Ok(quest)
    }

    pub async fn list_quests(pool: &DbPool) -> Result<Vec<Quest>> {
        let quests = sqlx::query_as!(
            Quest,
            r#"
            SELECT id, title, description, code_template, tests, requirements as "requirements: _", rewards as "rewards: _", created_at, updated_at
            FROM quests
            ORDER BY created_at DESC
            "#
        )
        .fetch_all(pool)
        .await?;
        Ok(quests)
    }
}

pub mod audit_logs {
    use super::*;
    use anyhow::Result;
    use sqlx::types::Uuid;

    pub async fn insert_audit_log(
        pool: &DbPool,
        user_id: Uuid,
        quest_id: Option<Uuid>,
        action: &str,
        details: &serde_json::Value,
    ) -> Result<()> {
        sqlx::query!(
            r#"
            INSERT INTO audit_logs (id, user_id, quest_id, action, details)
            VALUES ($1, $2, $3, $4, $5)
            "#,
            Uuid::new_v4(),
            user_id,
            quest_id,
            action,
            details
        )
        .execute(pool)
        .await?;
        Ok(())
>>>>>>> e21835e1
    }
}<|MERGE_RESOLUTION|>--- conflicted
+++ resolved
@@ -64,7 +64,7 @@
         Ok(user)
     }
 
-<<<<<<< HEAD
+
     pub async fn get_user_by_id(pool: &DbPool, user_id: Uuid) -> Result<Option<User>> {
         let user = sqlx::query_as!(
             User,
@@ -95,7 +95,7 @@
 
         Ok(result.map(|r| r.password_hash))
     }
-=======
+
     pub async fn get_user_by_id(pool: &DbPool, id: Uuid) -> Result<Option<User>> {
         let user = sqlx::query_as!(
             User,
@@ -110,12 +110,12 @@
         .await?;
         Ok(user)
     }
->>>>>>> e21835e1
+
 }
 
 pub mod quests {
     use super::*;
-<<<<<<< HEAD
+
     use crate::models::quest::{Quest, UserQuest, QuestStatus, QuestProgress, QuestRequirements, QuestRewards};
     use sqlx::types::Uuid;
 
@@ -418,7 +418,7 @@
         };
 
         Ok((total, percentage))
-=======
+
     use crate::models::Quest;
     use anyhow::Result;
     use sqlx::types::Uuid;
@@ -549,6 +549,6 @@
         .execute(pool)
         .await?;
         Ok(())
->>>>>>> e21835e1
+
     }
 }